import { SimpleEffect, Effect, getContext, put, all, call, takeLatest, select } from 'redux-saga/effects';
import { IAuthClient } from '@micro-frontend-react/employee-experience/lib/IAuthClient';
import { ITelemetryClient } from '@micro-frontend-react/employee-experience/lib/ITelemetryClient';
import { guid } from '../../../Helpers/Guid';
import {
    DetailsActionType,
    IPostAction,
    IRequestUserImageAction,
    IRequestDetailsAction,
    IRequestDocumentAction,
    IRequestDocumentPreviewAction,
    IRequestAllDocumentsAction,
    IRequestCallbackDetailsAction,
    IMarkRequestAsReadAction,
    IRequestHeaderAction,
    IPostEditableDetailsAction,
    IUploadFileAction,
} from './Details.action-types';
import {
    receiveUserImage,
    failedUserImage,
    receiveMyDetails,
    receiveActionResponse,
    failedDetails,
    failedPostAction,
    receiveDocumentPreview,
    receiveCallbackDetails,
    failedCallbackDetails,
    receiveHeader,
    failedHeader,
    markRequestAsRead,
    failedDocumentDownload,
    failedDocumentPreview,
    failedAllDocumentsDownload,
    receiveAreDetailsEditable,
    failedEditDetails,
    requestDocumentEnd,
    failedFileUpload,
    successFileUpload,
    requestMyDetails,
} from './Details.actions';
import {
    updateBulkStatus,
    updateBulkFailedStatus,
    updateBulkFailedValue,
    updateApprovalRecords,
    updatePanelState,
    updateIsProcessingBulkApproval,
    requestMySummary,
    updateRetainBulkSelection,
    requestPullTenantSummary,
    updateFailedPullTenantRequests,
    updateSuccessfulPullTenantRequests,
} from '../SharedComponents.actions';

import {
    getStateCommonTelemetryProperties,
    getTenantBusinessProcessName,
    getTenantDataModelMapping,
    getTenantDocumentTypeId,
    getTenantInfo,
    getSelectedTenantDelegation,
    getSelectedPage,
} from '../SharedComponents.selectors';
import { trackBusinessProcessEvent, trackException, TrackingEventId } from '../../../Helpers/telemetryHelpers';
import { setHeader } from '../Components/SagasHelper';
import {
    IHttpClient,
    IHttpClientResult,
    IHttpClientRequest,
} from '@micro-frontend-react/employee-experience/lib/IHttpClient';
import {
    convertKeysToLowercase,
    flattenObj,
    formatBusinessProcessName,
    generatePullModelSummary,
    generatePullTenantAdditionalData,
    generateSummaryObjForPullTenant,
    safeJSONParse,
} from '../../../Helpers/sharedHelpers';
import { getDisplayDocumentNumber, getSummaryJSON, getTcv, getIsProcessingAction } from './Details.selectors';
import { IDelegationObj } from '../SharedComponents.types';
import { IFileUploadResponse } from './Details.types';

function* fetchUserImage(action: IRequestUserImageAction): IterableIterator<SimpleEffect<{}, {}>> {
    const telemetryClient: ITelemetryClient = yield getContext('telemetryClient');
    const authClient: IAuthClient = yield getContext('authClient');
    const stateCommonProperties = yield select(getStateCommonTelemetryProperties);
    try {
        const httpClient: IHttpClient = yield getContext('httpClient');
        const { data: userImage }: IHttpClientRequest = yield call([httpClient, httpClient.request], {
            url: `${__GRAPH_BASE_URL__}users/${action.userAlias}${__UPN_SUFFIX__}/photos/96x96/$value`,
            resource: __GRAPH_RESOURCE_URL__,
            responseType: 'arraybuffer',
        });
        // convert to base64
        let charConversion = '';
        const byteArrayCopy = new Uint8Array(userImage);
        for (let i = 0; i < byteArrayCopy.byteLength; i++) {
            charConversion += String.fromCharCode(byteArrayCopy[i]);
        }
        const base64Version = btoa(charConversion);

        yield put(receiveUserImage(base64Version));
        trackBusinessProcessEvent(
            authClient,
            telemetryClient,
            'Load User Image - Success',
            'MSApprovals.LoadUserImage.Success',
            TrackingEventId.UserImageLoadSuccess,
            stateCommonProperties
        );
    } catch (errorResponse: any) {
        const error = errorResponse.data ?? errorResponse;
        yield put(failedUserImage(error.message ? error.message : error));
        const exception = error.message ? new Error(error.message) : error;
        trackException(
            authClient,
            telemetryClient,
            'Load User Image - Failure',
            'MSApprovals.LoadUserImage.Failure',
            TrackingEventId.UserImageLoadFailure,
            stateCommonProperties,
            exception
        );
    }
}

function* fetchHeader(action: IRequestHeaderAction): IterableIterator<Effect<{}, {}>> {
    const telemetryClient: ITelemetryClient = yield getContext('telemetryClient');
    const authClient: IAuthClient = yield getContext('authClient');
    const stateCommonProperties = yield select(getStateCommonTelemetryProperties);
    const selectedPage = yield select(getSelectedPage);
    const tcv = yield select(getTcv);
    let updatedSummaryJSON = null;
    try {
        const httpClient: IHttpClient = yield getContext('httpClient');
        const headerTemplateRequest = {
            url: `${__API_BASE_URL__}${__API_URL_ROOT__}/adaptivedetail/${action.tenantId}?TemplateType=Summary`,
            resource: __RESOURCE_URL__,
            headers: setHeader(action.userAlias, tcv, action.documentNumber),
        };
        let headerDetailsJSON;
        let headerTemplateJSON;
        if (!action.isPullModelEnabled) {
            const [headerTemplateResponse, headerDetailsResponse]: any = yield all([
                call([httpClient, httpClient.request], headerTemplateRequest),
                call([httpClient, httpClient.request], {
                    url: `${__API_BASE_URL__}${__API_URL_ROOT__}/detail/${action.tenantId}/${action.documentNumber}?CallType=Summary`,
                    resource: __RESOURCE_URL__,
                    headers: setHeader(action.userAlias),
                }),
            ]);
            headerDetailsJSON = headerDetailsResponse?.data;
            headerTemplateJSON = headerTemplateResponse?.data;
        } else {
            const headerTemplateResponse: IHttpClientResult<object> = yield call(
                [httpClient, httpClient.request],
                headerTemplateRequest
            );
            headerTemplateJSON = headerTemplateResponse?.data;
            let summaryObj = action.summaryJSON;
            if (selectedPage === 'history') {
                const lowerCaseObj = convertKeysToLowercase(action.summaryJSON);
                const filterObjectString = action?.summaryJSON && JSON.stringify(lowerCaseObj);
                const encoded = encodeURIComponent(filterObjectString);
                const filterHeader = { FilterParameters: encoded, TenantId: action.tenantId };
                const summaryRequestObj = {
                    url: `${__API_BASE_URL__}${__API_URL_ROOT__}/pulltenant/${action.tenantId}/${action.documentNumber}?operationType=HISTSUM`,
                    resource: __RESOURCE_URL__,
                    headers: { ...setHeader(null), ...filterHeader },
                };
                const { data: responseSummaryObj }: IHttpClientResult<any> = yield call(
                    [httpClient, httpClient.request],
                    summaryRequestObj
                );
                summaryObj = responseSummaryObj?.response?.['approvalSummaryData'];
                updatedSummaryJSON = summaryObj;
            }
            headerDetailsJSON = generatePullModelSummary(action.summaryDataMapping, summaryObj, true);
        }
        // If a Message is returned, display the message as an error
        if (headerDetailsJSON?.Message) {
            yield put(failedHeader(headerDetailsJSON.Message));
            trackBusinessProcessEvent(
                authClient,
                telemetryClient,
                'Load Header - Failure',
                'MSApprovals.LoadHeader.AuthFailure',
                TrackingEventId.HeaderLoadSuccessWithAuthFailure,
                stateCommonProperties
            );
        } else {
            try {
                const userAlias = headerDetailsJSON?.Submitter?.Alias;
                const { data: userImage }: IHttpClientRequest = yield call([httpClient, httpClient.request], {
                    url: `${__GRAPH_BASE_URL__}users/${userAlias}${__UPN_SUFFIX__}/photos/96x96/$value`,
                    resource: __GRAPH_RESOURCE_URL__,
                    responseType: 'arraybuffer',
                });
                // convert to base64
                let charConversion = '';
                const byteArrayCopy = new Uint8Array(userImage);
                for (let i = 0; i < byteArrayCopy.byteLength; i++) {
                    charConversion += String.fromCharCode(byteArrayCopy[i]);
                }
                const base64Version = btoa(charConversion);

                yield put(receiveUserImage(base64Version));
                trackBusinessProcessEvent(
                    authClient,
                    telemetryClient,
                    'Load User Image - Success',
                    'MSApprovals.LoadUserImage.Success',
                    TrackingEventId.UserImageLoadSuccess,
                    stateCommonProperties
                );
            } catch (errorResponse: any) {
                const error = errorResponse.data ?? errorResponse;
                yield put(failedUserImage(error.message ? error.message : error));
                const exception = error.message ? new Error(error.message) : error;
                trackException(
                    authClient,
                    telemetryClient,
                    'Load User Image - Failure',
                    'MSApprovals.LoadUserImage.Failure',
                    TrackingEventId.UserImageLoadFailure,
                    stateCommonProperties,
                    exception
                );
            }
            yield put(receiveHeader(headerDetailsJSON, headerTemplateJSON.sum, updatedSummaryJSON));
            trackBusinessProcessEvent(
                authClient,
                telemetryClient,
                'Load Header - Success',
                'MSApprovals.LoadHeader.Success',
                TrackingEventId.HeaderLoadSuccess,
                stateCommonProperties,
                { SelectedPage: selectedPage }
            );
        }
    } catch (errorResponse: any) {
        const error = errorResponse.data ?? errorResponse;
        yield put(failedHeader(error.message ? error.message : error));
        const exception = error.message ? new Error(error.message) : error;
        trackException(
            authClient,
            telemetryClient,
            'Load Header - Failure',
            'MSApprovals.LoadHeader.Failure',
            TrackingEventId.HeaderLoadFailure,
            stateCommonProperties,
            exception,
            {
                ...(action.userAlias && { UserAlias: `${action.userAlias ? action.userAlias : undefined}` }),
                SelectedPage: selectedPage,
            }
        );
    }
}

function* fetchDetails(action: IRequestDetailsAction): IterableIterator<Effect<{}, {}>> {
    const telemetryClient: ITelemetryClient = yield getContext('telemetryClient');
    const authClient: IAuthClient = yield getContext('authClient');
    const stateCommonProperties = yield select(getStateCommonTelemetryProperties);
    const tcv = yield select(getTcv);
    try {
        const httpClient: IHttpClient = yield getContext('httpClient');
        const detailsURL = action.isPullModelEnabled
            ? `pulltenant/${action.tenantId}/${action.displayDocumentNumber}?operationType=DTL`
            : `detail/${action.tenantId}/${action.displayDocumentNumber}?CallType=Details`;
        const urlBase = `${__API_BASE_URL__}${__API_URL_ROOT__}/`;
        let reqHeaders = setHeader(action.userAlias, tcv, action.displayDocumentNumber);
        if (action.isPullModelEnabled) {
            const summaryJSON = yield select(getSummaryJSON);
            const flatSummary = flattenObj(summaryJSON, false);
            const flatSummaryString = JSON.stringify(flatSummary);
            const encoded = encodeURIComponent(flatSummaryString);
            const filterHeader = { FilterParameters: encoded, TenantId: action.tenantId };
            reqHeaders = { ...reqHeaders, ...filterHeader };
        }
        const detailsJSONRequest = {
            url: urlBase + detailsURL,
            resource: __RESOURCE_URL__,
            headers: reqHeaders,
        };
        let detailsJSON;
        let templateJSON;
        if (action.requiresTemplate) {
            const [detailsJSONResponse, templateJSONResponse]: any = yield all([
                call([httpClient, httpClient.request], detailsJSONRequest),
                call([httpClient, httpClient.request], {
                    url: `${__API_BASE_URL__}${__API_URL_ROOT__}/adaptivedetail/${action.tenantId}?TemplateType=Details`,
                    resource: __RESOURCE_URL__,
                    headers: setHeader(action.userAlias),
                }),
            ]);
            detailsJSON = detailsJSONResponse?.data;
            templateJSON = templateJSONResponse?.data;
        } else {
            const detailsJSONResponse: IHttpClientResult<object> = yield call(
                [httpClient, httpClient.request],
                detailsJSONRequest
            );
            detailsJSON = detailsJSONResponse?.data;
        }
        if (detailsJSON?.Message) {
            yield put(failedDetails(detailsJSON.Message));
            trackBusinessProcessEvent(
                authClient,
                telemetryClient,
                'Load Details - Failure',
                'MSApprovals.LoadDetails.AuthFailure',
                TrackingEventId.DetailsLoadSuccessWithAuthFailure,
                stateCommonProperties
            );
        } else {
            try {
                const tenantInfo: any = yield select(getTenantInfo);
                const tenantInfoForId: { isDetailsEditable: boolean } = tenantInfo?.find(
                    (item: object) => (item as any).tenantId === Number(action.tenantId)
                );
                const editableInTenantInfo = tenantInfoForId && tenantInfoForId.isDetailsEditable;
                if (editableInTenantInfo) {
                    const { data: areDetailsEditable }: IHttpClientResult<boolean> = yield call(
                        [httpClient, httpClient.request],
                        {
                            url: `${__API_BASE_URL__}${__API_URL_ROOT__}/saveeditabledetails?tenantId=${action.tenantId}&documentNumber=${action.displayDocumentNumber}`,
                            resource: __RESOURCE_URL__,
                            headers: setHeader(action.userAlias),
                        }
                    );
                    yield put(receiveAreDetailsEditable(areDetailsEditable));
                } else {
                    put(receiveAreDetailsEditable(false));
                }
            } catch {
                yield put(receiveAreDetailsEditable(false));
            }
            yield all([
                put(receiveMyDetails(detailsJSON, templateJSON?.full)),
                put(markRequestAsRead(action.tenantId, action.displayDocumentNumber, action.userAlias)),
            ]);
            yield put(receiveMyDetails(detailsJSON, templateJSON?.dtl));
            trackBusinessProcessEvent(
                authClient,
                telemetryClient,
                'Load Details - Success',
                'MSApprovals.LoadDetails.Success',
                TrackingEventId.DetailsLoadSuccess,
                stateCommonProperties
            );
        }
    } catch (errorResponse: any) {
        const error = errorResponse.data ?? errorResponse;
        yield put(failedDetails(error.message ? error.message : error));
        const exception = error.message ? new Error(error.message) : error;
        trackException(
            authClient,
            telemetryClient,
            'Load Details - Failure',
            'MSApprovals.LoadDetails.Failure',
            TrackingEventId.DetailsLoadFailure,
            stateCommonProperties,
            exception,
            { ...(action.userAlias && { UserAlias: `${action.userAlias ? action.userAlias : undefined}` }) }
        );
    }
}

function* postRequestasRead(action: IMarkRequestAsReadAction): IterableIterator<SimpleEffect<{}, {}>> {
    const telemetryClient: ITelemetryClient = yield getContext('telemetryClient');
    const authClient: IAuthClient = yield getContext('authClient');
    const stateCommonProperties = yield select(getStateCommonTelemetryProperties);
    const tcv = yield select(getTcv);
    try {
        const httpClient: IHttpClient = yield getContext('httpClient');
        const url = `${__API_BASE_URL__}${__API_URL_ROOT__}/readdetails/${action.tenantId}`;
        const readDetailsRequest = {
            DocumentKeys: action.displayDocumentNumber,
            ActionDetails: { Action: 'Read Details' },
        };
        const actionRequest = {
            url: url,
            resource: __RESOURCE_URL__,
            data: readDetailsRequest,
            headers: setHeader(action.userAlias, tcv, action.displayDocumentNumber),
        };
        yield call([httpClient, httpClient.post], url, actionRequest);
        trackBusinessProcessEvent(
            authClient,
            telemetryClient,
            'Post Request as Read - Success',
            'MSApprovals.PostReadRequest.Success',
            TrackingEventId.PostRequestAsReadSuccess,
            stateCommonProperties
        );
    } catch (errorResponse: any) {
        const error = errorResponse.data ?? errorResponse;
        const exception = error.message ? new Error(error.message) : error;
        trackException(
            authClient,
            telemetryClient,
            'Post Request as Read - Failure',
            'MSApprovals.PostReadRequest.Failure',
            TrackingEventId.PostRequestAsReadFailure,
            stateCommonProperties,
            exception
        );
    }
}

function* fetchCallbackDetails(action: IRequestCallbackDetailsAction): IterableIterator<SimpleEffect<{}, {}>> {
    // go through each callback url and make a call
    const telemetryClient: ITelemetryClient = yield getContext('telemetryClient');
    const authClient: IAuthClient = yield getContext('authClient');
    const stateCommonProperties = yield select(getStateCommonTelemetryProperties);
    const tcv = yield select(getTcv);
    const displayDocumentNumber = yield select(getDisplayDocumentNumber);
    let isErrorMessagePresentInResponse = false;
    let callbackJSONs = [];
    try {
        for (let i = 0; i < action.urls.length; i++) {
            const httpClient: IHttpClient = yield getContext('httpClient');
            const { data: callbackDetails }: IHttpClientRequest = yield call([httpClient, httpClient.request], {
                url: `${__API_BASE_URL__}${action.urls[i]}`,
                resource: __RESOURCE_URL__,
                headers: setHeader(action.userAlias, tcv, displayDocumentNumber),
            });
            callbackJSONs.push(callbackDetails);
            if (callbackDetails?.Message) {
                isErrorMessagePresentInResponse = true;
                yield put(failedCallbackDetails(callbackDetails.Message));
                trackBusinessProcessEvent(
                    authClient,
                    telemetryClient,
                    'Load Details - Failure',
                    'MSApprovals.LoadDetails.LobFailure',
                    TrackingEventId.DetailsLoadSuccessWithLobFailure,
                    stateCommonProperties
                );
            }
        }
        if (!isErrorMessagePresentInResponse) {
            yield put(receiveCallbackDetails(callbackJSONs));
            trackBusinessProcessEvent(
                authClient,
                telemetryClient,
                'Load Callbacks - Success',
                'MSApprovals.LoadCallbacks.Success',
                TrackingEventId.CallbackLoadSuccess,
                stateCommonProperties
            );
        }
    } catch (errorResponse: any) {
        const error = errorResponse.data ?? errorResponse;
        yield put(failedCallbackDetails(error.message ? error.message : error));
        const exception = error.message ? new Error(error.message) : error;
        trackException(
            authClient,
            telemetryClient,
            'Load Callbacks - Failure',
            'MSApprovals.LoadCallbacks.Failure',
            TrackingEventId.CallbackLoadFailure,
            stateCommonProperties,
            exception,
            { ...(action.userAlias && { UserAlias: `${action.userAlias ? action.userAlias : undefined}` }) }
        );
    }
}

function* postAction(action: IPostAction): IterableIterator<SimpleEffect<{}, {}>> {
    const telemetryClient: ITelemetryClient = yield getContext('telemetryClient');
    const authClient: IAuthClient = yield getContext('authClient');
    const stateCommonProperties = yield select(getStateCommonTelemetryProperties);
    let loggedInAlias: string;
    const newguid = guid();
    try {
        const httpClient: IHttpClient = yield getContext('httpClient');
        const email: string = yield call([authClient, authClient.getUserId]);
        loggedInAlias = email.substring(0, email.indexOf('@'));
        const additionalData = yield select((state) => state.dynamic?.DetailsReducer?.additionalData);
        const selectedApproval: any = yield select(
            (state) => state.dynamic?.SharedComponentsReducer?.selectedApprovalRecords
        );
        const newApproverUpn = action.peoplePickerSelections?.length > 0 ? action.peoplePickerSelections[0].upn : null;
        const newApproverAlias = newApproverUpn && newApproverUpn.substring(0, newApproverUpn.indexOf('@'));
        let approvalRequest: any;
        let url;
        const selectedTenantDelegation: IDelegationObj = yield select(getSelectedTenantDelegation);
        const originalApprover = selectedTenantDelegation
            ? selectedTenantDelegation.alias
            : action.userAlias
            ? action.userAlias
            : loggedInAlias;
        if (!action.isBulkAction) {
            const formattedBusinessProcessName = formatBusinessProcessName(action.businessProcessName, [
                'ApprovalAction',
                action.code,
            ]);
            url = `${__API_BASE_URL__}${__API_URL_ROOT__}/documentaction/${action.tenantId}`;
            approvalRequest = {
                documentTypeID: action.documentTypeId,
                Action: action.code,
                ActionByAlias: action.userAlias ? action.userAlias : loggedInAlias,
                //ActionByDelegateInMSApprovals: action.userAlias ? action.userAlias : loggedInAlias,
                //OriginalApproverInTenantSystem: loggedInAlias,
                AdditionalData: additionalData ? additionalData : {},
                telemetry: {
                    tcv: newguid,
                    xcv: action.documentNumber,
                    businessProcessName: formattedBusinessProcessName,
                    TenantTelemetry: null as any,
                },
            };
            if (!action.isPullModelEnabled) {
                const actionDetails = {
                    Comment: action.comments,
                    ReasonCode: action.reasonCode,
                    ReasonText: action.reasonText,
                    ActionDate: new Date(),
                    RequestVersion: null as any,
                    ReceiptsAcknowledged: action.receiptsCheck,
                    AntiCorruptionAcknowledged: action.corruptionCheck,
                    DigitalSignature: action.digitalSignature,
                };
                approvalRequest.ActionDetails = actionDetails;
                approvalRequest.DocumentKeys = [
                    {
                        displayDocumentNumber: action.displayDocumentNumber,
                        documentNumber: action.documentNumber,
                        FiscalYear: action.fiscalYear ?? '',
                    },
                ];
            } else if (action.isPullModelEnabled) {
                approvalRequest.ApprovalIdentifier = {
                    displayDocumentNumber: action.displayDocumentNumber,
                    documentNumber: action.documentNumber,
                };
                const pullTenantActionDetails = { actionDate: new Date() };
                if (action.additionalActionDetails !== null) {
                    const newActionDetails = { ...pullTenantActionDetails, ...action.additionalActionDetails };
                    approvalRequest.ActionDetails = newActionDetails;
                }
                approvalRequest.ActionByDelegateInMSApprovals = loggedInAlias;
                approvalRequest.OriginalApproverInTenantSystem = originalApprover;
                approvalRequest.ActionByAlias = originalApprover;
                approvalRequest = [approvalRequest];
            }
        } else {
            // bulk approvals
            yield put(updatePanelState(false));
            const tvcNum = action.documentTypeId;
            url = `${__API_BASE_URL__}${__API_URL_ROOT__}/documentaction/${
                action.tenantId
            }?sessionId=${telemetryClient.getCorrelationId()}`;
            if (!action.isPullModelEnabled) {
                const documentKeys = [...(selectedApproval as any)];
                approvalRequest = {
                    ActionDetails: {
                        Comment: action.comments,
                        ReasonCode: action.reasonCode,
                        ReasonText: action.reasonText,
                        ActionDate: new Date(),
                    },
                    ActionByAlias: action.userAlias ? action.userAlias : loggedInAlias,
                    Action: action.code,
                    DocumentKeys: documentKeys,
                    Tcv: tvcNum,
                };
            } else if (action.isPullModelEnabled) {
                approvalRequest = [];
                const tenantDataModel = yield select(getTenantDataModelMapping);
                const documentTypeId = yield select(getTenantDocumentTypeId);
                const businessProcessName = yield select(getTenantBusinessProcessName);
                const formattedBusinessProcessName = formatBusinessProcessName(businessProcessName, [
                    'ApprovalAction',
                    action.code,
                ]);
                const pullTenantActionDetails = { actionDate: new Date() };
                let newActionDetails = {};
                if (action.additionalActionDetails !== null) {
                    newActionDetails = { ...pullTenantActionDetails, ...action.additionalActionDetails };
                }
                for (let i = 0; i < selectedApproval.length; i++) {
                    const summaryJSONForItem = selectedApproval[i];
                    let requestForItem: any = {
                        documentTypeID: documentTypeId,
                        Action: action.code,
                        ActionByAlias: originalApprover,
                        telemetry: {
                            tcv: newguid,
                            xcv: summaryJSONForItem.laborId,
                            businessProcessName: formattedBusinessProcessName,
                        },
                        ActionByDelegateInMSApprovals: loggedInAlias,
                        OriginalApproverInTenantSystem: originalApprover,
                    };
                    requestForItem.ActionDetails = newActionDetails;
                    requestForItem.ApprovalIdentifier = {
                        displayDocumentNumber: summaryJSONForItem.laborId,
                        documentNumber: summaryJSONForItem.laborId,
                    };

                    const summaryObj = generatePullModelSummary(tenantDataModel, summaryJSONForItem);
                    const summaryJSONObj = generateSummaryObjForPullTenant(
                        summaryObj,
                        originalApprover,
                        summaryJSONForItem
                    );
                    const additionalData = generatePullTenantAdditionalData(summaryJSONForItem, summaryJSONObj);
                    requestForItem.AdditionalData = additionalData;
                    approvalRequest.push(requestForItem);
                }
            }
        }
        if (approvalRequest.ActionDetails) {
            if (action.code?.toLowerCase() === 'addapprover'.toLowerCase()) {
                approvalRequest.ActionDetails.ApproverType = 'Interim';
            }
            if (
                (action.code?.toLowerCase() === 'addapprover'.toLowerCase() ||
                    action.code?.toLowerCase() === 'reassign'.toLowerCase()) &&
                newApproverAlias &&
                newApproverAlias !== ''
            ) {
                approvalRequest.ActionDetails.NewApproverAlias = newApproverAlias;
            }

            if (action.sequenceID && action.sequenceID !== '') {
                approvalRequest.ActionDetails.SequenceID = action.sequenceID;
            }

            if (action.reasonCode && action.reasonCode !== '') {
                approvalRequest.ActionDetails.ReasonCode = action.reasonCode;
                approvalRequest.ActionDetails.ReasonText = action.reasonText;
            }

<<<<<<< HEAD
            //for OneAsk-EDDA next level approver
=======
            //for adding next level approver in hierarchy
>>>>>>> eae4632a
            if (action.nextApprover && action.nextApprover != '') {
                approvalRequest.ActionDetails.NextApprover = action.nextApprover;
                approvalRequest.ActionDetails.SequenceID = 'AddApprover';
            }
        }

        const headerObject = {
            ClientDevice: 'React',
            Xcv: action.documentNumber ?? newguid,
            Tcv: newguid,
            TenantId: action.tenantId,
            ...(action.userAlias && { UserAlias: `${action.userAlias ? action.userAlias : undefined}` }),
        };

        const actionRequest = {
            url: url,
            resource: __RESOURCE_URL__,
            headers: headerObject,
            data: approvalRequest,
        };
        const { data: actionResponse }: IHttpClientRequest = yield call(
            [httpClient, httpClient.post],
            url,
            actionRequest
        );
        const isProcessingBulkApproval = yield select(
            (state) => state.dynamic?.SharedComponentsReducer?.isProcessingBulkApproval
        );

        if (!action.isBulkAction) {
            //successful single action
            const isProcessingAction = yield select(getIsProcessingAction);
            const showSuccess = !!isProcessingAction;
            yield put(receiveActionResponse(actionResponse, showSuccess));
            if (action.isPullModelEnabled) {
                yield put(updateSuccessfulPullTenantRequests(Number(action.tenantId), [action.displayDocumentNumber]));
            }
            const filteredApprovalRecords = selectedApproval?.filter(
                (item: { DocumentNumber: string }) => item.DocumentNumber != action.documentNumber
            );
            if (selectedApproval?.length != filteredApprovalRecords.length) {
                yield put(updateApprovalRecords(filteredApprovalRecords));
            }
            if (filteredApprovalRecords?.length > 0) {
                yield put(updateRetainBulkSelection(true));
            }
            trackBusinessProcessEvent(
                authClient,
                telemetryClient,
                'Post action - Success',
                'MSApprovals.PostAction.Success',
                TrackingEventId.PostActionSuccess,
                stateCommonProperties
            );
        } else {
            // successful bulk action
            if (isProcessingBulkApproval) {
                let requestsToRemove = [];
                for (let i = 0; i < selectedApproval?.length; i++) {
                    requestsToRemove.push(selectedApproval?.[i]?.laborId);
                }
                yield put(updateBulkStatus(true));
                yield put(updateIsProcessingBulkApproval(false));
                yield put(receiveActionResponse(actionResponse, false));
                yield put(updateApprovalRecords([]));
                yield put(updateBulkFailedStatus(false));
                if (action.isPullModelEnabled) {
                    yield put(updateSuccessfulPullTenantRequests(Number(action.tenantId), requestsToRemove));
                }
            }
        }
    } catch (errorResponse: any) {
        let errorMessage = errorResponse.data ?? errorResponse;
        errorMessage = errorMessage?.ErrorMessage ?? errorMessage;
        if (!action.isBulkAction) {
            //failed single action
            yield put(failedPostAction(errorMessage, action.displayDocumentNumber, action.isPullModelEnabled));
            if (action.isPullModelEnabled) {
                yield put(updateFailedPullTenantRequests([{ Key: action.displayDocumentNumber, Value: errorMessage }]));
            }
            yield put(updateBulkFailedValue(['']));
            yield put(updateBulkFailedStatus(false));
            const exception = errorMessage?.ErrorMessage ? new Error(errorMessage?.ErrorMessage) : errorResponse;
            trackException(
                authClient,
                telemetryClient,
                'Post action - Failure',
                'MSApprovals.PostAction.Failure',
                TrackingEventId.PostActionFailure,
                stateCommonProperties,
                exception
            );
        } else {
            //failed bulk action
            const errorMessage = errorResponse.data ?? errorResponse;
            let errorList = [errorMessage];
            const isProcessingBulkApproval = yield select(
                (state) => state.dynamic?.SharedComponentsReducer?.isProcessingBulkApproval
            );
            if (errorMessage?.ApprovalResponseDetails) {
                const successCount = errorMessage.ApprovalResponseDetails?.True?.length;
                const failureCount = errorMessage.ApprovalResponseDetails?.False?.length;
                const successfulRequests = errorMessage.ApprovalResponseDetails?.True?.map((item: any) => item.Key);
                let failureMessage =
                    successCount > 0 ? '<strong>' + successCount + '</strong> request(s) passed, ' : '';
                const failureCountMessage =
                    failureCount > 0
                        ? '<strong>' + failureCount + '</strong> request(s) failed.'
                        : 'Unable to complete action at this time. If this issue persists, please contact support team';
                if (action.isPullModelEnabled) {
                    const hoverMessage =
                        'Please hover on the "Failure" status of the corresponding request(s) to find more information.';
                    const countWithHoverMessage =
                        failureCount > 0 ? failureCountMessage + ' ' + hoverMessage : failureCountMessage;
                    failureMessage += 'Tracking Id: ' + newguid + ':: ' + countWithHoverMessage;
                    errorList = [failureMessage];
                    yield put(updateFailedPullTenantRequests(errorMessage?.ApprovalResponseDetails?.False));
                    if (successfulRequests?.length > 0) {
                        yield put(updateSuccessfulPullTenantRequests(Number(action.tenantId), successfulRequests));
                    }
                    if (successCount > 0) {
                        yield put(updateApprovalRecords([]));
                    }
                } else {
                    const failureList = errorMessage.ApprovalResponseDetails?.False;
                    const errorMessageList = failureList?.map((item: any) => item.Key + ' - ' + item.Value);
                    if (errorMessageList) {
                        errorList = [failureCountMessage].concat(errorMessageList);
                    }
                }
            }
            if (isProcessingBulkApproval) {
                //refresh summary if user has not clicked continue
                if (!action.isPullModelEnabled) {
                    yield put(requestMySummary(action.userAlias));
                }
                yield put(updateBulkFailedStatus(true));
                yield put(updateIsProcessingBulkApproval(false));
                yield put(updateBulkFailedValue(errorList));
            }
        }
    }
}

function* fetchDocument(action: IRequestDocumentAction): IterableIterator<SimpleEffect<{}, {}>> {
    const telemetryClient: ITelemetryClient = yield getContext('telemetryClient');
    const authClient: IAuthClient = yield getContext('authClient');
    const stateCommonProperties = yield select(getStateCommonTelemetryProperties);
    const tcv = yield select(getTcv);
    try {
        const httpClient: IHttpClient = yield getContext('httpClient');
        // eslint-disable-next-line @typescript-eslint/no-explicit-any
        let selectedURL = action.url;
        if (
            action.url.length <= 0 &&
            action.tenantId &&
            action.documentNumber &&
            action.displayDocumentNumber &&
            action.attachmentId
        ) {
            selectedURL = `${__API_BASE_URL__}${__API_URL_ROOT__}/documentdownload/${action.tenantId}/${action.documentNumber}/?displayDocumentNumber=${action.displayDocumentNumber}&attachmentId=${action.attachmentId}`;
        }

        if (selectedURL.indexOf('${IsPreAttached}') > -1) {
            selectedURL = selectedURL.replace('${IsPreAttached}', 'true');
        }
        const { data: fileBytes }: IHttpClientRequest = yield call([httpClient, httpClient.request], {
            url: selectedURL,
            resource: __RESOURCE_URL__,
            responseType: 'arraybuffer',
            headers: setHeader(action.userAlias, tcv, action.displayDocumentNumber),
        });
        yield put(requestDocumentEnd());
        const id = action.actionId;
        if (id.includes('download')) {
            const blob = new Blob([fileBytes], { type: 'application/octet-stream' });
            const link = document.createElement('a');
            const objectUrl = URL.createObjectURL(blob);
            link.setAttribute('target', '_blank');
            link.setAttribute('href', objectUrl);
            link.setAttribute('download', action.attachmentName);
            document.body.appendChild(link);
            link.click();
            document.body.removeChild(link);
            trackBusinessProcessEvent(
                authClient,
                telemetryClient,
                'Attachment download - Success',
                'MSApprovals.AttachmentDownload.Success',
                TrackingEventId.AttachmentLoadSuccess,
                stateCommonProperties
            );
        }
    } catch (errorResponse: any) {
        const error = errorResponse.data ?? errorResponse;
        yield put(failedDocumentDownload(error.message ? error.message : 'Unable to download attachment'));
        const exception = error.message ? new Error(error.message) : error;
        trackException(
            authClient,
            telemetryClient,
            'Attachment download - Failure',
            'MSApprovals.AttachmentDownload.Failure',
            TrackingEventId.AttachmentLoadFailure,
            stateCommonProperties,
            exception,
            { ...(action.userAlias && { UserAlias: `${action.userAlias ? action.userAlias : undefined}` }) }
        );
    }
}

function* fetchDocumentPreview(action: IRequestDocumentPreviewAction): IterableIterator<SimpleEffect<{}, {}>> {
    const telemetryClient: ITelemetryClient = yield getContext('telemetryClient');
    const authClient: IAuthClient = yield getContext('authClient');
    const stateCommonProperties = yield select(getStateCommonTelemetryProperties);
    const tcv = yield select(getTcv);
    try {
        const httpClient: IHttpClient = yield getContext('httpClient');
        action.isPreAttached = action.isPreAttached ?? true;
        const { data: fileBytes }: IHttpClientRequest = yield call([httpClient, httpClient.request], {
            url: `${__API_BASE_URL__}${__API_URL_ROOT__}/documentpreview/${action.tenantId}/${action.documentNumber}/?displayDocumentNumber=${action.displayDocumentNumber}&attachmentId=${action.attachmentId}&isPreAttached=${action.isPreAttached}`,
            resource: __RESOURCE_URL__,
            responseType: 'arraybuffer',
            headers: setHeader(action.userAlias, tcv, action.displayDocumentNumber),
        });
        let charConversion = '';
        const byteArrayCopy = new Uint8Array(fileBytes);
        for (let i = 0; i < byteArrayCopy.byteLength; i++) {
            charConversion += String.fromCharCode(byteArrayCopy[i]);
        }
        const base64Version = btoa(charConversion);
        yield put(receiveDocumentPreview(base64Version));
        trackBusinessProcessEvent(
            authClient,
            telemetryClient,
            'Attachment preview - Success',
            'MSApprovals.AttachmentPreview.Success',
            TrackingEventId.AttachmentPreviewLoadSuccess,
            stateCommonProperties
        );
    } catch (errorResponse: any) {
        const error = errorResponse.data ?? errorResponse;
        yield put(failedDocumentPreview(error.message ? error.message : 'Unable to load attachment preview'));
        const exception = error.message ? new Error(error.message) : error;
        trackException(
            authClient,
            telemetryClient,
            'Attachment preview - Failure',
            'MSApprovals.AttachmentPreview.Failure',
            TrackingEventId.AttachmentPreviewLoadSuccess,
            stateCommonProperties,
            exception,
            { ...(action.userAlias && { UserAlias: `${action.userAlias ? action.userAlias : undefined}` }) }
        );
    }
}

function* fetchAllDocuments(action: IRequestAllDocumentsAction): IterableIterator<SimpleEffect<{}, {}>> {
    const telemetryClient: ITelemetryClient = yield getContext('telemetryClient');
    const authClient: IAuthClient = yield getContext('authClient');
    const stateCommonProperties = yield select(getStateCommonTelemetryProperties);
    const tcv = yield select(getTcv);
    try {
        const httpClient: IHttpClient = yield getContext('httpClient');
        const allDocumentsRequestData = {
            Attachments: action.attachmentArray,
        };
        const allDocumentsRequestURL = `${__API_BASE_URL__}${__API_URL_ROOT__}/alldocumentdownload?tenantid=${action.tenantId}&documentNumber=${action.documentNumber}&displayDocumentNumber=${action.displayDocumentNumber}`;
        const allDocumentsRequest = {
            url: allDocumentsRequestURL,
            resource: __RESOURCE_URL__,
            responseType: 'arraybuffer',
            headers: setHeader(action.userAlias, tcv, action.displayDocumentNumber),
            data: allDocumentsRequestData,
        };
        const { data: zipBytes }: IHttpClientRequest = yield call(
            [httpClient, httpClient.post],
            allDocumentsRequestURL,
            allDocumentsRequest
        );
        yield put(requestDocumentEnd());
        const blob = new Blob([zipBytes], { type: 'application/zip' });
        const link = document.createElement('a');
        const objectUrl = URL.createObjectURL(blob);
        const attachmentName = 'MSA-' + action.documentNumber + '.zip';
        link.setAttribute('target', '_blank');
        link.setAttribute('href', objectUrl);
        link.setAttribute('download', attachmentName);
        const divBanner = document.createElement('div');
        divBanner.setAttribute('style', 'width:100px;height:100px;background:black;');
        document.body.appendChild(divBanner);
        document.body.appendChild(link);
        link.click();
        document.body.removeChild(link);
        trackBusinessProcessEvent(
            authClient,
            telemetryClient,
            'Attachment download - Success',
            'MSApprovals.AttachmentDownloadZip.Success',
            TrackingEventId.AttachmentZipLoadSuccess,
            stateCommonProperties
        );
    } catch (errorResponse: any) {
        const error = errorResponse.data ?? errorResponse;
        yield put(failedAllDocumentsDownload(error.message ? error.message : error));
        const exception = error.message ? new Error(error.message) : error;
        trackException(
            authClient,
            telemetryClient,
            'Attachment download zip - Failure',
            'MSApprovals.AttachmentDownloadZip.Failure',
            TrackingEventId.AttachmentZipLoadFailure,
            stateCommonProperties,
            exception
        );
    }
}

function* postEditableDetails(action: IPostEditableDetailsAction): IterableIterator<SimpleEffect<{}, {}>> {
    const telemetryClient: ITelemetryClient = yield getContext('telemetryClient');
    const authClient: IAuthClient = yield getContext('authClient');
    const stateCommonProperties = yield select(getStateCommonTelemetryProperties);
    const tcv = yield select(getTcv);
    const displayDocumentNumber = yield select(getDisplayDocumentNumber);
    try {
        const httpClient: IHttpClient = yield getContext('httpClient');
        const url = `${__API_BASE_URL__}${__API_URL_ROOT__}/saveeditabledetails/${action.tenantId}`;
        const additionalData: { editDetailsData: object } = yield select(
            (state) => state.dynamic?.DetailsReducer?.additionalData
        );

        //using details data passed from child component
        const editDetailsData = additionalData.editDetailsData;
        const actionRequest = {
            url: url,
            resource: __RESOURCE_URL__,
            data: editDetailsData,
            headers: setHeader(action.userAlias, tcv, displayDocumentNumber),
        };
        yield call([httpClient, httpClient.post], url, actionRequest);
        trackBusinessProcessEvent(
            authClient,
            telemetryClient,
            'Save editable details - Success',
            'MSApprovals.SaveEditableDetails.Success',
            TrackingEventId.SaveEditableDetailsSuccess,
            stateCommonProperties
        );
    } catch (errorResponse: any) {
        const error = errorResponse.data ?? errorResponse;
        yield put(failedEditDetails(error.message ? error.message : error));
        const exception = error.message ? new Error(error.message) : error;
        trackException(
            authClient,
            telemetryClient,
            'Save editable details - Failure',
            'MSApprovals.SaveEditableDetails.Failure',
            TrackingEventId.SaveEditableDetailsFailure,
            stateCommonProperties,
            exception
        );
    }
}

function* uploadFiles(action: IUploadFileAction): IterableIterator<SimpleEffect<{}, {}>> {
    const telemetryClient: ITelemetryClient = yield getContext('telemetryClient');
    const authClient: IAuthClient = yield getContext('authClient');
    const stateCommonProperties = yield select(getStateCommonTelemetryProperties);
    const newguid = guid();
    try {
        const httpClient: IHttpClient = yield getContext('httpClient');
        // eslint-disable-next-line @typescript-eslint/no-explicit-any
        const url = `${__API_BASE_URL__}${__API_URL_ROOT__}/AttachmentUpload/${action.tenantId}/${action.documentNumber}`;

        const headerObject = {
            ClientDevice: 'React',
            Xcv: newguid,
            Tcv: newguid,
            TenantId: action.tenantId,
            ...(action.userAlias && { UserAlias: `${action.userAlias ? action.userAlias : undefined}` }),
        };
        const actionRequest = {
            url: url,
            resource: __RESOURCE_URL__,
            headers: headerObject,
            data: action.files,
        };
        const { data: actionResponse }: IHttpClientRequest = yield call(
            [httpClient, httpClient.post],
            url,
            actionRequest
        );
        const successCount = actionResponse.filter((x: IFileUploadResponse) => x.actionResult === true).length;
        const failureCount = actionResponse.filter((x: IFileUploadResponse) => x.actionResult === false).length;
        if (failureCount === 0) {
            yield put(successFileUpload());
            trackBusinessProcessEvent(
                authClient,
                telemetryClient,
                'Attachment upload - Success',
                'MSApprovals.FileAttachmentUpload.Success',
                TrackingEventId.FileAttachmentUploadSuccess,
                stateCommonProperties
            );
        } else {
            const successCountMessage =
                successCount > 0 ? '<strong>' + successCount + '</strong> file(s) uploaded. <br>' : '';
            const failureCountMessage =
                failureCount > 0
                    ? '<strong>' + failureCount + '</strong> file(s) upload failed. <br>'
                    : 'Unable to complete file upload at this time. If this issue persists, please contact support team <br>';
            const errorMessageList: string[] = actionResponse
                ?.filter((item: IFileUploadResponse) => item.e2EErrorInformation)
                .map((item: IFileUploadResponse) => item.name + ' - ' + item.e2EErrorInformation.errorMessages);
            const errorList = errorMessageList;
            yield put(failedFileUpload(successCountMessage + failureCountMessage, errorList));
        }

        yield put(
            requestMyDetails(
                action.tenantId,
                action.documentNumber,
                action.displayDocumentNumber,
                action.userAlias,
                action.requiresTemplate,
                action.isPullModelEnabled
            )
        );
    } catch (errorResponse: any) {
        const error = errorResponse.data ?? errorResponse;
        yield put(failedFileUpload(error.message ? error.message : 'Unable to upload file attachments', null));
        const exception = error.message ? new Error(error.message) : error;
        trackException(
            authClient,
            telemetryClient,
            'File attachment upload - Failure',
            'MSApprovals.FileAttachmentUpload.Failure',
            TrackingEventId.FileAttachmentUploadFailure,
            stateCommonProperties,
            exception,
            { ...(action.userAlias && { UserAlias: `${action.userAlias ? action.userAlias : undefined}` }) }
        );
    }
}

export function* detailsSagas(): IterableIterator<{}> {
    yield all([
        takeLatest(DetailsActionType.REQUEST_USER_IMAGE, fetchUserImage),
        takeLatest(DetailsActionType.REQUEST_HEADER, fetchHeader),
        takeLatest(DetailsActionType.REQUEST_MY_DETAILS, fetchDetails),
        takeLatest(DetailsActionType.REQUEST_CALLBACK_DETAILS, fetchCallbackDetails),
        takeLatest(DetailsActionType.POST_ACTION, postAction),
        takeLatest(DetailsActionType.REQUEST_DOCUMENT, fetchDocument),
        takeLatest(DetailsActionType.REQUEST_DOCUMENT_PREVIEW, fetchDocumentPreview),
        takeLatest(DetailsActionType.REQUEST_ALL_DOCUMENTS, fetchAllDocuments),
        takeLatest(DetailsActionType.MARK_REQUEST_AS_READ, postRequestasRead),
        takeLatest(DetailsActionType.POST_EDITABLE_DETAILS, postEditableDetails),
        takeLatest(DetailsActionType.UPLOAD_FILE, uploadFiles),
    ]);
}<|MERGE_RESOLUTION|>--- conflicted
+++ resolved
@@ -637,11 +637,7 @@
                 approvalRequest.ActionDetails.ReasonText = action.reasonText;
             }
 
-<<<<<<< HEAD
-            //for OneAsk-EDDA next level approver
-=======
             //for adding next level approver in hierarchy
->>>>>>> eae4632a
             if (action.nextApprover && action.nextApprover != '') {
                 approvalRequest.ActionDetails.NextApprover = action.nextApprover;
                 approvalRequest.ActionDetails.SequenceID = 'AddApprover';
